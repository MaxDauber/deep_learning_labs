--- conflicted
+++ resolved
@@ -1,10 +1,13 @@
 #!/usr/bin/env python3
 # -*- coding: utf-8 -*-
 # author: Max Dauber  dauber@kth.se
+"""
+This is the main file of Assignment 1 for DD2424 Deep Learning
+This assignment implements a one-layer neural network.
+"""
 
 import numpy as np
-import matplotlib.pyplot as plt
-import random
+# import matplotlib.pyplot as plt
 
 class OLNN:
     """
@@ -62,7 +65,7 @@
                 Softmax transformed data
 
         """
-        return np.exp(X) / sum(np.exp(X))
+        return np.exp(X) / np.sum(np.exp(X), axis=0)
 
 
 
@@ -78,7 +81,7 @@
             Returns:
                 Softmax matrix of output probabilities
             """
-        return self.Softmax(np.dot(W, X) + b)
+        return self.Softmax(np.matmul(W, X) + b)
 
 
     def ComputeAccuracy(self, X, y, W, b):
@@ -137,11 +140,7 @@
 
         return J
 
-<<<<<<< HEAD
-    def ComputeGradientsAnalytical(self, X, Y, W, b, lamda):
-=======
     def ComputeGradients(self, X, Y, W, b, lamda):
->>>>>>> 312c7c16
         """
             Computes the gradients of the weight and bias parameters
 
@@ -157,20 +156,13 @@
                 grad_b: gradient of the bias parameter
 
         """
-        P = self.EvaluateClassifier(X, W, b)
-
-<<<<<<< HEAD
-        grad_W = np.zeros(np.shape(self.W))
-        grad_b = np.zeros(np.shape(self.b))
-=======
+
         grad_W = np.zeros(np.shape(W))
         grad_b = np.zeros(np.shape(b))
 
         P = self.EvaluateClassifier(X, W, b)
 
->>>>>>> 312c7c16
         N = np.shape(X)[1]
-
         for i in range(N):
             Y_i = Y[:, i].reshape((-1, 1))
             P_i = P[:, i].reshape((-1, 1))
@@ -180,6 +172,7 @@
 
         grad_b = np.divide(grad_b, N)
         grad_W = np.divide(grad_W, N) + 2 * lamda * W
+
         return grad_W, grad_b
 
 
@@ -188,10 +181,10 @@
         no 	= 	W.shape[0]
         d 	= 	X.shape[0]
 
-        grad_W = np.zeros(W.shape)
-        grad_b = np.zeros((no, 1))
-
-        c = self.ComputeCost(X, Y, W, b, lamda)
+        grad_W = np.zeros(W.shape);
+        grad_b = np.zeros((no, 1));
+
+        c = self.ComputeCost(X, Y, W, b, lamda);
 
         for i in range(len(b)):
             b_try = np.array(b)
@@ -213,8 +206,8 @@
         no 	= 	W.shape[0]
         d 	= 	X.shape[0]
 
-        grad_W = np.zeros(W.shape)
-        grad_b = np.zeros((no, 1))
+        grad_W = np.zeros(W.shape);
+        grad_b = np.zeros((no, 1));
         for i in range(len(b)):
             b_try = np.array(b)
             b_try[i] -= h
@@ -237,11 +230,7 @@
                 grad_W[i,j] = (c2-c1) / (2*h)
         return [grad_W, grad_b]
 
-<<<<<<< HEAD
-    def CheckGradients(self, X, Y, W, b, lamda, method="fast"):
-=======
     def CheckGradients(self, X, Y, lamda=0, method="fast"):
->>>>>>> 312c7c16
         """
             Checks analytically computed gradients against numerically computed to compute error
 
@@ -253,26 +242,14 @@
             Returns:
                 None
         """
-        randomdata = random.sample(range(0, np.shape(X)[1]), 3)
-        X = X[:, randomdata]
-        Y = Y[:, randomdata]
-
-        P = self.EvaluateClassifier(X, W, b)
-        print("running", method)
+        P = self.EvaluateClassifier(X, self.W, self.b)
+
         if method == 'fast':
-<<<<<<< HEAD
-            grad_b_num, grad_w_num = self.ComputeGradsNum(X, Y, P, W, b, lamda, .000001)
-        elif method == 'slow':
-            grad_b_num, grad_w_num = self.ComputeGradsNumSlow(X, Y, P, W, b, lamda, .000001)
-        print("running analytical")
-        grad_b, grad_w = self.ComputeGradientsAnalytical(X, Y, P, W, b)
-=======
             grad_b_num, grad_w_num = self.ComputeGradsNum(X, Y, P, self.W, self.b, lamda, .000001)
         elif method == 'slow':
             grad_b_num, grad_w_num = self.ComputeGradsNumSlow(X, Y, P, self.W, self.b, lamda, .000001)
 
         grad_b, grad_w = self.ComputeGradients(X, Y, self.W, self.b, lamda)
->>>>>>> 312c7c16
 
 
         grad_w_vec = grad_w.flatten()
@@ -284,31 +261,24 @@
         print("* Bias gradients *")
         print("mean relative error: ", np.mean(abs(grad_b_vec / grad_b_num_vec - 1)))
 
-<<<<<<< HEAD
-    def MiniBatchGD(self, X, Y, GDparams, W, b, lamda, verbose=True):
-=======
     def MiniBatchGD(self, X, Y, y, GDparams, W, b, verbose=True):
->>>>>>> 312c7c16
         """
             Trains OLNN using mini-batch gradient descent
 
             Args:
                 X: data matrix
                 Y: one-hot-encoding labels matrix
-                X: validation data matrix
-                Y: validation one-hot-encoding labels matrix
                 GDparams: hyperparameter object
                     n_batch : batch size
                     eta : learning rate
                     n_epochs : number of training epochs
-                verbose : whether to print updates and plot
+                lamda: regularization term
+                verbose :
         Returns:
             acc_train (float): the accuracy on the training set
             acc_val   (float): the accuracy on the validation set
             acc_test  (float): the accuracy on the testing set
         """
-<<<<<<< HEAD
-=======
         self.cost_hist_tr = []
         self.cost_hist_val = []
         self.acc_hist_tr = []
@@ -323,52 +293,10 @@
         # print("y_val ", np.shape(self.y_validation))
 
 
->>>>>>> 312c7c16
-
-        print("starting MiniBatch Descent")
+
         # rounded to avoid non-integer number of datapoints per step
         num_batches = int(self.n / GDparams.n_batch)
 
-<<<<<<< HEAD
-        for epoch in range(GDparams.n_epochs):
-            print("starting epoch:", epoch)
-            print(W)
-            print(b)
-            for step in range(num_batches):
-                start_batch = step * GDparams.n_batch
-                end_batch = step * GDparams.n_batch + GDparams.n_batch
-                X_batch = X[:, start_batch:end_batch]
-                Y_batch = Y[:, start_batch:end_batch]
-                grad_b, grad_w = self.ComputeGradientsAnalytical(X_batch, Y_batch, W, b, lamda)
-                W = W - GDparams.eta * grad_w
-                b = b - GDparams.eta * grad_b
-            # if verbose:
-                # self.PerformanceUpdate(epoch, X, Y, X_val, Y_val, lamda)
-        # self.plot_cost_and_acc()
-        # self.show_w()
-
-
-
-    def PerformanceUpdate(self, epoch, X_train, Y_train, X_val, Y_val, lamda):
-        """
-        Compute and store the performance (cost and accuracy) of the model after every epoch,
-        so it can be used later to plot the evolution of the performance
-        """
-        Y_pred_train = self.EvaluateClassifier(X_train)
-        Y_pred_val = self.EvaluateClassifier(X_val)
-        cost_train = self.ComputeCost(X_train, Y_pred_train, lamda)
-        acc_train = self.ComputeAccuracy(Y_pred_train, Y_train)
-        cost_val = self.ComputeCost(X_val, Y_pred_val, lamda)
-        acc_val = self.ComputeAccuracy(Y_pred_val, Y_val)
-        # self.cost_hist_tr.append(cost_train)
-        # self.acc_hist_tr.append(acc_train)
-        # self.cost_hist_val.append(cost_val)
-        # self.acc_hist_val.append(acc_val)
-        print("Epoch ", epoch, " // Train accuracy: ", acc_train, " // Train cost: ", cost_train,
-              " // Validation accuracy: ", acc_val, " // Validation cost: ", cost_val)
-
-
-=======
         for epoch in range(1, GDparams.n_epochs+1):
             for step in range(num_batches):
                 start_batch = step * GDparams.n_batch
@@ -389,7 +317,6 @@
                       " // Validation accuracy: ", acc_val, " // Validation cost: ", cost_val)
 # def ComputeCost(self, X, Y, W, b, lamda):
 # def ComputeAccuracy(self, X, y, W, b):
->>>>>>> 312c7c16
 
 class GDparams:
     """
@@ -397,11 +324,7 @@
 
     """
 
-<<<<<<< HEAD
-    def __init__(self, n_batch, eta, n_epochs):
-=======
     def __init__(self, n_batch, eta, n_epochs, lamda):
->>>>>>> 312c7c16
         # n_batch: Number of samples in each mini-batch.
         self.n_batch = n_batch
 
@@ -410,8 +333,5 @@
 
         # n_epochs: Maximum number of learning epochs.
         self.n_epochs = n_epochs
-<<<<<<< HEAD
-=======
-
-        self.lamda = lamda
->>>>>>> 312c7c16
+
+        self.lamda = lamda